// Licensed to the Apache Software Foundation (ASF) under one
// or more contributor license agreements.  See the NOTICE file
// distributed with this work for additional information
// regarding copyright ownership.  The ASF licenses this file
// to you under the Apache License, Version 2.0 (the
// "License"); you may not use this file except in compliance
// with the License.  You may obtain a copy of the License at
//
//   http://www.apache.org/licenses/LICENSE-2.0
//
// Unless required by applicable law or agreed to in writing,
// software distributed under the License is distributed on an
// "AS IS" BASIS, WITHOUT WARRANTIES OR CONDITIONS OF ANY
// KIND, either express or implied.  See the License for the
// specific language governing permissions and limitations
// under the License.

use crate::aggregates::group_values::GroupValues;
use ahash::RandomState;
use arrow::array::types::{IntervalDayTime, IntervalMonthDayNano};
use arrow::array::{
    cast::AsArray, ArrayRef, ArrowNativeTypeOp, ArrowPrimitiveType, NullBufferBuilder,
    PrimitiveArray,
};
use arrow::datatypes::{i256, DataType};
use arrow::record_batch::RecordBatch;
use datafusion_common::Result;
use datafusion_execution::memory_pool::proxy::VecAllocExt;
use datafusion_expr::EmitTo;
use datafusion_functions_aggregate_common::aggregate::groups_accumulator::group_index_operations::{
    BlockedGroupIndexOperations, FlatGroupIndexOperations, GroupIndexOperations,
};
use half::f16;
use hashbrown::hash_table::HashTable;
use std::collections::VecDeque;
use std::mem::size_of;
use std::sync::Arc;

/// A trait to allow hashing of floating point numbers
pub(crate) trait HashValue {
    fn hash(&self, state: &RandomState) -> u64;
}

macro_rules! hash_integer {
    ($($t:ty),+) => {
        $(impl HashValue for $t {
            #[cfg(not(feature = "force_hash_collisions"))]
            fn hash(&self, state: &RandomState) -> u64 {
                state.hash_one(self)
            }

            #[cfg(feature = "force_hash_collisions")]
            fn hash(&self, _state: &RandomState) -> u64 {
                0
            }
        })+
    };
}
hash_integer!(i8, i16, i32, i64, i128, i256);
hash_integer!(u8, u16, u32, u64);
hash_integer!(IntervalDayTime, IntervalMonthDayNano);

macro_rules! hash_float {
    ($($t:ty),+) => {
        $(impl HashValue for $t {
            #[cfg(not(feature = "force_hash_collisions"))]
            fn hash(&self, state: &RandomState) -> u64 {
                state.hash_one(self.to_bits())
            }

            #[cfg(feature = "force_hash_collisions")]
            fn hash(&self, _state: &RandomState) -> u64 {
                0
            }
        })+
    };
}

hash_float!(f16, f32, f64);

/// A [`GroupValues`] storing a single column of primitive values
///
/// This specialization is significantly faster than using the more general
/// purpose `Row`s format
pub struct GroupValuesPrimitive<T: ArrowPrimitiveType> {
    /// The data type of the output array
    data_type: DataType,
<<<<<<< HEAD

    /// Stores the group index based on the hash of its value
    ///
    /// We don't store the hashes as hashing fixed width primitives
    /// is fast enough for this not to benefit performance
    map: HashTable<(u64, u64)>,

=======
    /// Stores the `(group_index, hash)` based on the hash of its value
    ///
    /// We also store `hash` is for reducing cost of rehashing. Such cost
    /// is obvious in high cardinality group by situation.
    /// More details can see:
    /// <https://github.com/apache/datafusion/issues/15961>
    ///
    map: HashTable<(usize, u64)>,
>>>>>>> 6ce109b8
    /// The group index of the null value if any
    null_group: Option<u64>,

    /// The values for each group index
    values: Vec<Vec<T::Native>>,

    next_emit_block_id: usize,

    /// The random state used to generate hashes
    random_state: RandomState,

    /// Block size of current `GroupValues` if exist:
    ///   - If `None`, it means block optimization is disabled,
    ///     all `group values`` will be stored in a single `Vec`
    ///
    ///   - If `Some(blk_size)`, it means block optimization is enabled,
    ///     `group values` will be stored in multiple `Vec`s, and each
    ///     `Vec` if of `blk_size` len, and we call it a `block`
    ///
    block_size: Option<usize>,
}

impl<T: ArrowPrimitiveType> GroupValuesPrimitive<T> {
    pub fn new(data_type: DataType) -> Self {
        assert!(PrimitiveArray::<T>::is_compatible(&data_type));

        // As a optimization, we ensure the `single block` always exist
        // in flat mode, it can eliminate an expansive row-level empty checking
        let mut values = Vec::new();
        values.push(Vec::new());

        Self {
            data_type,
            map: HashTable::with_capacity(128),
            values,
            next_emit_block_id: 0,
            null_group: None,
            random_state: Default::default(),
            block_size: None,
        }
    }
}

impl<T: ArrowPrimitiveType> GroupValues for GroupValuesPrimitive<T>
where
    T::Native: HashValue,
{
    fn intern(&mut self, cols: &[ArrayRef], groups: &mut Vec<usize>) -> Result<()> {
<<<<<<< HEAD
        if let Some(block_size) = self.block_size {
            let before_add_group = |group_values: &mut Vec<Vec<T::Native>>| {
                if group_values.is_empty()
                    || group_values.last().unwrap().len() == block_size
                {
                    let new_block = Vec::with_capacity(block_size);
                    group_values.push(new_block);
=======
        assert_eq!(cols.len(), 1);
        groups.clear();

        for v in cols[0].as_primitive::<T>() {
            let group_id = match v {
                None => *self.null_group.get_or_insert_with(|| {
                    let group_id = self.values.len();
                    self.values.push(Default::default());
                    group_id
                }),
                Some(key) => {
                    let state = &self.random_state;
                    let hash = key.hash(state);
                    let insert = self.map.entry(
                        hash,
                        |&(g, _)| unsafe { self.values.get_unchecked(g).is_eq(key) },
                        |&(_, h)| h,
                    );

                    match insert {
                        hashbrown::hash_table::Entry::Occupied(o) => o.get().0,
                        hashbrown::hash_table::Entry::Vacant(v) => {
                            let g = self.values.len();
                            v.insert((g, hash));
                            self.values.push(key);
                            g
                        }
                    }
>>>>>>> 6ce109b8
                }
            };
            self.get_or_create_groups::<_, BlockedGroupIndexOperations>(
                cols,
                groups,
                before_add_group,
            )
        } else {
            self.get_or_create_groups::<_, FlatGroupIndexOperations>(
                cols,
                groups,
                |_: &mut Vec<Vec<T::Native>>| {},
            )
        }
    }

    fn size(&self) -> usize {
<<<<<<< HEAD
        self.map.capacity() * size_of::<usize>()
            + self
                .values
                .iter()
                .map(|blk| blk.len() * blk.allocated_size())
                .sum::<usize>()
=======
        self.map.capacity() * size_of::<(usize, u64)>() + self.values.allocated_size()
>>>>>>> 6ce109b8
    }

    fn is_empty(&self) -> bool {
        self.len() == 0
    }

    fn len(&self) -> usize {
        self.values.iter().map(|block| block.len()).sum::<usize>()
    }

    fn emit(&mut self, emit_to: EmitTo) -> Result<Vec<ArrayRef>> {
        fn build_primitive<T: ArrowPrimitiveType>(
            values: Vec<T::Native>,
            null_idx: Option<usize>,
        ) -> PrimitiveArray<T> {
            let nulls = null_idx.map(|null_idx| {
                let mut buffer = NullBufferBuilder::new(values.len());
                buffer.append_n_non_nulls(null_idx);
                buffer.append_null();
                buffer.append_n_non_nulls(values.len() - null_idx - 1);
                // NOTE: The inner builder must be constructed as there is at least one null
                buffer.finish().unwrap()
            });
            PrimitiveArray::<T>::new(values.into(), nulls)
        }

        let array: PrimitiveArray<T> = match emit_to {
            // ===============================================
            // Emitting in flat mode
            // ===============================================
            EmitTo::All => {
                assert!(
                    self.block_size.is_none(),
                    "only support EmitTo::All in flat mode"
                );

                self.map.clear();
                build_primitive(
                    std::mem::take(self.values.last_mut().unwrap()),
                    self.null_group.take().map(|idx| idx as usize),
                )
            }

            EmitTo::First(n) => {
<<<<<<< HEAD
                assert!(
                    self.block_size.is_none(),
                    "only support EmitTo::First in flat mode"
                );

                let n = n as u64;
                self.map.retain(|bucket| {
                    // Decrement group index by n
                    let group_idx = bucket.0;
                    match group_idx.checked_sub(n) {
                        // Group index was >= n, shift value down
                        Some(sub) => {
                            bucket.0 = sub;
=======
                self.map.retain(|entry| {
                    // Decrement group index by n
                    let group_idx = entry.0;
                    match group_idx.checked_sub(n) {
                        // Group index was >= n, shift value down
                        Some(sub) => {
                            entry.0 = sub;
>>>>>>> 6ce109b8
                            true
                        }
                        // Group index was < n, so remove from table
                        None => false,
                    }
                });

                let null_group = match &mut self.null_group {
                    Some(v) if *v >= n => {
                        *v -= n;
                        None
                    }
                    Some(_) => self.null_group.take(),
                    None => None,
                };

                let single_block = self.values.last_mut().unwrap();
                let mut split = single_block.split_off(n as usize);
                std::mem::swap(single_block, &mut split);
                build_primitive(split, null_group.map(|idx| idx as usize))
            }

            // ===============================================
            // Emitting in blocked mode
            // ===============================================
            EmitTo::NextBlock => {
                assert!(
                    self.block_size.is_some(),
                    "only support EmitTo::Next in blocked group values"
                );

                // Similar as `EmitTo:All`, we will clear the old index infos both
                // in `map` and `null_group`
                self.map.clear();

                // Get current emit block id firstly
                let emit_block_id = self.next_emit_block_id;
                let emit_blk = std::mem::take(&mut self.values[emit_block_id]);
                self.next_emit_block_id += 1;

                // Check if `null` is in current block
                let null_block_pair_opt = self.null_group.map(|packed_idx| {
                    (
                        BlockedGroupIndexOperations::get_block_id(packed_idx),
                        BlockedGroupIndexOperations::get_block_offset(packed_idx),
                    )
                });
                let null_idx = match null_block_pair_opt {
                    Some((blk_id, blk_offset)) if blk_id as usize == emit_block_id => {
                        Some(blk_offset as usize)
                    }
                    _ => None,
                };

                build_primitive(emit_blk, null_idx)
            }
        };

        Ok(vec![Arc::new(array.with_data_type(self.data_type.clone()))])
    }

    fn clear_shrink(&mut self, batch: &RecordBatch) {
        let count = batch.num_rows();

        // TODO: Only reserve room of values in `flat mode` currently,
        // we may need to consider it again when supporting spilling
        // for `blocked mode`.
        if self.block_size.is_none() {
            let single_block = self.values.last_mut().unwrap();
            single_block.clear();
            single_block.shrink_to(count);
        }

        self.map.clear();
        self.map.shrink_to(count, |_| 0); // hasher does not matter since the map is cleared
    }

    fn supports_blocked_groups(&self) -> bool {
        true
    }

    fn alter_block_size(&mut self, block_size: Option<usize>) -> Result<()> {
        self.map.clear();
        self.values.clear();
        self.null_group = None;
        self.block_size = block_size;
        self.next_emit_block_id = 0;

        // As mentioned above, we ensure the `single block` always exist
        // in `flat mode`
        if block_size.is_none() {
            self.values.push(Vec::new());
        }

        Ok(())
    }
}

impl<T: ArrowPrimitiveType> GroupValuesPrimitive<T>
where
    T::Native: HashValue,
{
    fn get_or_create_groups<F, O>(
        &mut self,
        cols: &[ArrayRef],
        groups: &mut Vec<usize>,
        mut before_add_group: F,
    ) -> Result<()>
    where
        F: FnMut(&mut Vec<Vec<T::Native>>),
        O: GroupIndexOperations,
    {
        assert_eq!(cols.len(), 1);
        groups.clear();

        for v in cols[0].as_primitive::<T>() {
            let group_index = match v {
                None => *self.null_group.get_or_insert_with(|| {
                    // Actions before add new group like checking if room is enough
                    before_add_group(&mut self.values);

                    // Get block infos and update block,
                    // we need `current block` and `next offset in block`
                    let block_id = self.values.len() as u32 - 1;
                    let current_block = self.values.last_mut().unwrap();
                    let block_offset = current_block.len() as u64;
                    current_block.push(Default::default());

                    // Get group index and finish actions needed it
                    O::pack_index(block_id, block_offset)
                }),
                Some(key) => {
                    let state = &self.random_state;
                    let hash = key.hash(state);
                    let insert = self.map.entry(
                        hash,
                        |g| unsafe {
                            let block_id = O::get_block_id(g.0);
                            let block_offset = O::get_block_offset(g.0);
                            self.values
                                .get_unchecked(block_id as usize)
                                .get_unchecked(block_offset as usize)
                                .is_eq(key)
                        },
                        |g| {
                            g.1
                        },
                    );

                    match insert {
                        hashbrown::hash_table::Entry::Occupied(o) => o.get().0,
                        hashbrown::hash_table::Entry::Vacant(v) => {
                            // Actions before add new group like checking if room is enough
                            before_add_group(&mut self.values);

                            // Get block infos and update block,
                            // we need `current block` and `next offset in block`
                            let block_id = self.values.len() as u32 - 1;
                            let current_block = unsafe {
                                let last_index = self.values.len() - 1;
                                self.values.get_unchecked_mut(last_index)
                            }; 
                            let block_offset = current_block.len() as u64;
                            current_block.push(key);

                            // Get group index and finish actions needed it
                            let packed_index = O::pack_index(block_id, block_offset);
                            v.insert((packed_index, hash));
                            packed_index
                        }
                    }
                }
            };
            groups.push(group_index as usize)
        }
        Ok(())
    }
}

#[cfg(test)]
mod tests {
    use std::collections::BTreeMap;
    use std::sync::Arc;

    use crate::aggregates::group_values::single_group_by::primitive::GroupValuesPrimitive;
    use crate::aggregates::group_values::GroupValues;
    use arrow::array::{AsArray, UInt32Array};
    use arrow::datatypes::{DataType, UInt32Type};
    use datafusion_expr::EmitTo;
    use datafusion_functions_aggregate_common::aggregate::groups_accumulator::group_index_operations::{
        BlockedGroupIndexOperations, GroupIndexOperations,
    };

    #[test]
    fn test_flat_primitive_group_values() {
        // Will cover such insert cases:
        //   1.1 Non-null row + distinct
        //   1.2 Null row + distinct
        //   1.3 Non-null row + non-distinct
        //   1.4 Null row + non-distinct
        //
        // Will cover such emit cases:
        //   2.1 Emit first n
        //   2.2 Emit all
        //   2.3 Insert again + emit
        let mut group_values = GroupValuesPrimitive::<UInt32Type>::new(DataType::UInt32);
        let mut group_indices = vec![];

        let data1 = Arc::new(UInt32Array::from(vec![
            Some(1),
            None,
            Some(1),
            None,
            Some(2),
            Some(3),
        ]));
        let data2 = Arc::new(UInt32Array::from(vec![Some(3), None, Some(4), Some(5)]));

        // Insert case 1.1, 1.3, 1.4 + Emit case 2.1
        group_values
            .intern(&[Arc::clone(&data1) as _], &mut group_indices)
            .unwrap();

        let mut expected = BTreeMap::new();
        for (&group_index, value) in group_indices.iter().zip(data1.iter()) {
            expected.insert(group_index, value);
        }
        let mut expected = expected.into_iter().collect::<Vec<_>>();
        let last_group_index = expected.len() - 1;
        let last_value = expected.last().unwrap().1;
        expected.pop();

        let emit_result = group_values.emit(EmitTo::First(3)).unwrap();
        let actual = emit_result[0]
            .as_primitive::<UInt32Type>()
            .iter()
            .enumerate()
            .map(|(group_idx, val)| {
                assert!(group_idx < last_group_index);
                (group_idx, val)
            })
            .collect::<Vec<_>>();

        assert_eq!(expected, actual);

        // Insert case 1.1~1.3 + Emit case 2.2~2.3
        group_values
            .intern(&[Arc::clone(&data2) as _], &mut group_indices)
            .unwrap();

        let mut expected = BTreeMap::new();
        for (&group_index, value) in group_indices.iter().zip(data2.iter()) {
            if group_index == 0 {
                assert_eq!(last_value, value);
            }
            expected.insert(group_index, value);
        }
        let expected = expected.into_iter().collect::<Vec<_>>();

        let emit_result = group_values.emit(EmitTo::All).unwrap();
        let actual = emit_result[0]
            .as_primitive::<UInt32Type>()
            .iter()
            .enumerate()
            .collect::<Vec<_>>();

        assert_eq!(expected, actual);
    }

    #[test]
    fn test_blocked_primitive_group_values() {
        // Will cover such insert cases:
        //   1.1 Non-null row + distinct
        //   1.2 Null row + distinct
        //   1.3 Non-null row + non-distinct
        //   1.4 Null row + non-distinct
        //
        // Will cover such emit cases:
        //   2.1 Emit block
        //   2.2 Insert again + emit block
        //
        let mut group_values = GroupValuesPrimitive::<UInt32Type>::new(DataType::UInt32);
        let block_size = 2;
        group_values.alter_block_size(Some(block_size)).unwrap();
        let mut group_indices = vec![];

        let data1 = Arc::new(UInt32Array::from(vec![
            Some(1),
            None,
            Some(1),
            None,
            Some(2),
            Some(3),
        ]));
        let data2 = Arc::new(UInt32Array::from(vec![Some(3), None, Some(4)]));

        // Insert case 1.1, 1.3, 1.4 + Emit case 2.1
        group_values
            .intern(&[Arc::clone(&data1) as _], &mut group_indices)
            .unwrap();

        let mut expected = BTreeMap::new();
        for (&packed_index, value) in group_indices.iter().zip(data1.iter()) {
            let block_id = BlockedGroupIndexOperations::get_block_id(packed_index as u64);
            let block_offset =
                BlockedGroupIndexOperations::get_block_offset(packed_index as u64);
            let flatten_index = block_id as usize * block_size + block_offset as usize;
            expected.insert(flatten_index, value);
        }
        let expected = expected.into_iter().collect::<Vec<_>>();

        let emit_result1 = group_values.emit(EmitTo::NextBlock).unwrap();
        assert_eq!(emit_result1[0].len(), block_size);
        let emit_result2 = group_values.emit(EmitTo::NextBlock).unwrap();
        assert_eq!(emit_result2[0].len(), block_size);
        let iter1 = emit_result1[0].as_primitive::<UInt32Type>().iter();
        let iter2 = emit_result2[0].as_primitive::<UInt32Type>().iter();
        let actual = iter1.chain(iter2).enumerate().collect::<Vec<_>>();

        assert_eq!(actual, expected);

        // Insert case 1.1~1.2 + Emit case 2.2
        group_values
            .intern(&[Arc::clone(&data2) as _], &mut group_indices)
            .unwrap();

        let mut expected = BTreeMap::new();
        for (&packed_index, value) in group_indices.iter().zip(data2.iter()) {
            let block_id = BlockedGroupIndexOperations::get_block_id(packed_index as u64);
            let block_offset =
                BlockedGroupIndexOperations::get_block_offset(packed_index as u64);
            let flatten_index = block_id as usize * block_size + block_offset as usize;
            expected.insert(flatten_index, value);
        }
        let expected = expected.into_iter().collect::<Vec<_>>();

        let emit_result1 = group_values.emit(EmitTo::NextBlock).unwrap();
        assert_eq!(emit_result1[0].len(), block_size);
        let emit_result2 = group_values.emit(EmitTo::NextBlock).unwrap();
        assert_eq!(emit_result2[0].len(), 1);
        let iter1 = emit_result1[0].as_primitive::<UInt32Type>().iter();
        let iter2 = emit_result2[0].as_primitive::<UInt32Type>().iter();
        let actual = iter1.chain(iter2).enumerate().collect::<Vec<_>>();

        assert_eq!(actual, expected);
    }
}<|MERGE_RESOLUTION|>--- conflicted
+++ resolved
@@ -85,15 +85,7 @@
 pub struct GroupValuesPrimitive<T: ArrowPrimitiveType> {
     /// The data type of the output array
     data_type: DataType,
-<<<<<<< HEAD
-
-    /// Stores the group index based on the hash of its value
-    ///
-    /// We don't store the hashes as hashing fixed width primitives
-    /// is fast enough for this not to benefit performance
-    map: HashTable<(u64, u64)>,
-
-=======
+
     /// Stores the `(group_index, hash)` based on the hash of its value
     ///
     /// We also store `hash` is for reducing cost of rehashing. Such cost
@@ -101,8 +93,8 @@
     /// More details can see:
     /// <https://github.com/apache/datafusion/issues/15961>
     ///
-    map: HashTable<(usize, u64)>,
->>>>>>> 6ce109b8
+    map: HashTable<(u64, u64)>,
+
     /// The group index of the null value if any
     null_group: Option<u64>,
 
@@ -151,7 +143,6 @@
     T::Native: HashValue,
 {
     fn intern(&mut self, cols: &[ArrayRef], groups: &mut Vec<usize>) -> Result<()> {
-<<<<<<< HEAD
         if let Some(block_size) = self.block_size {
             let before_add_group = |group_values: &mut Vec<Vec<T::Native>>| {
                 if group_values.is_empty()
@@ -159,36 +150,6 @@
                 {
                     let new_block = Vec::with_capacity(block_size);
                     group_values.push(new_block);
-=======
-        assert_eq!(cols.len(), 1);
-        groups.clear();
-
-        for v in cols[0].as_primitive::<T>() {
-            let group_id = match v {
-                None => *self.null_group.get_or_insert_with(|| {
-                    let group_id = self.values.len();
-                    self.values.push(Default::default());
-                    group_id
-                }),
-                Some(key) => {
-                    let state = &self.random_state;
-                    let hash = key.hash(state);
-                    let insert = self.map.entry(
-                        hash,
-                        |&(g, _)| unsafe { self.values.get_unchecked(g).is_eq(key) },
-                        |&(_, h)| h,
-                    );
-
-                    match insert {
-                        hashbrown::hash_table::Entry::Occupied(o) => o.get().0,
-                        hashbrown::hash_table::Entry::Vacant(v) => {
-                            let g = self.values.len();
-                            v.insert((g, hash));
-                            self.values.push(key);
-                            g
-                        }
-                    }
->>>>>>> 6ce109b8
                 }
             };
             self.get_or_create_groups::<_, BlockedGroupIndexOperations>(
@@ -206,16 +167,12 @@
     }
 
     fn size(&self) -> usize {
-<<<<<<< HEAD
-        self.map.capacity() * size_of::<usize>()
+        self.map.capacity() * size_of::<(u64, u64)>()
             + self
                 .values
                 .iter()
                 .map(|blk| blk.len() * blk.allocated_size())
                 .sum::<usize>()
-=======
-        self.map.capacity() * size_of::<(usize, u64)>() + self.values.allocated_size()
->>>>>>> 6ce109b8
     }
 
     fn is_empty(&self) -> bool {
@@ -260,7 +217,6 @@
             }
 
             EmitTo::First(n) => {
-<<<<<<< HEAD
                 assert!(
                     self.block_size.is_none(),
                     "only support EmitTo::First in flat mode"
@@ -274,15 +230,6 @@
                         // Group index was >= n, shift value down
                         Some(sub) => {
                             bucket.0 = sub;
-=======
-                self.map.retain(|entry| {
-                    // Decrement group index by n
-                    let group_idx = entry.0;
-                    match group_idx.checked_sub(n) {
-                        // Group index was >= n, shift value down
-                        Some(sub) => {
-                            entry.0 = sub;
->>>>>>> 6ce109b8
                             true
                         }
                         // Group index was < n, so remove from table
