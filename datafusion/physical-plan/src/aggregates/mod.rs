--- conflicted
+++ resolved
@@ -2497,7 +2497,6 @@
         Ok(())
     }
 
-<<<<<<< HEAD
     #[tokio::test]
     async fn test_blocked_approach() -> Result<()> {
         // Define data
@@ -2619,51 +2618,50 @@
             "+----+----+--------+",
         ];
         assert_batches_eq!(expected, &output);
-
-=======
-    #[test]
-    fn group_exprs_nullable() -> Result<()> {
-        let input_schema = Arc::new(Schema::new(vec![
-            Field::new("a", DataType::Float32, false),
-            Field::new("b", DataType::Float32, false),
-        ]));
-
-        let aggr_expr =
-            vec![
-                AggregateExprBuilder::new(count_udaf(), vec![col("a", &input_schema)?])
-                    .schema(Arc::clone(&input_schema))
-                    .alias("COUNT(a)")
-                    .build()?,
-            ];
-
-        let grouping_set = PhysicalGroupBy {
-            expr: vec![
-                (col("a", &input_schema)?, "a".to_string()),
-                (col("b", &input_schema)?, "b".to_string()),
-            ],
-            null_expr: vec![
-                (lit(ScalarValue::Float32(None)), "a".to_string()),
-                (lit(ScalarValue::Float32(None)), "b".to_string()),
-            ],
-            groups: vec![
-                vec![false, true],  // (a, NULL)
-                vec![false, false], // (a,b)
-            ],
-        };
-        let aggr_schema = create_schema(
-            &input_schema,
-            &grouping_set.expr,
-            &aggr_expr,
-            grouping_set.exprs_nullable(),
-            AggregateMode::Final,
-        )?;
-        let expected_schema = Schema::new(vec![
-            Field::new("a", DataType::Float32, false),
-            Field::new("b", DataType::Float32, true),
-            Field::new("COUNT(a)", DataType::Int64, false),
-        ]);
-        assert_eq!(aggr_schema, expected_schema);
->>>>>>> ac74cd31
-        Ok(())
-    }
+    }
+
+        #[test]
+        fn group_exprs_nullable() -> Result<()> {
+            let input_schema = Arc::new(Schema::new(vec![
+                Field::new("a", DataType::Float32, false),
+                Field::new("b", DataType::Float32, false),
+            ]));
+
+            let aggr_expr = vec![AggregateExprBuilder::new(
+                count_udaf(),
+                vec![col("a", &input_schema)?],
+            )
+            .schema(Arc::clone(&input_schema))
+            .alias("COUNT(a)")
+            .build()?];
+
+            let grouping_set = PhysicalGroupBy {
+                expr: vec![
+                    (col("a", &input_schema)?, "a".to_string()),
+                    (col("b", &input_schema)?, "b".to_string()),
+                ],
+                null_expr: vec![
+                    (lit(ScalarValue::Float32(None)), "a".to_string()),
+                    (lit(ScalarValue::Float32(None)), "b".to_string()),
+                ],
+                groups: vec![
+                    vec![false, true],  // (a, NULL)
+                    vec![false, false], // (a,b)
+                ],
+            };
+            let aggr_schema = create_schema(
+                &input_schema,
+                &grouping_set.expr,
+                &aggr_expr,
+                grouping_set.exprs_nullable(),
+                AggregateMode::Final,
+            )?;
+            let expected_schema = Schema::new(vec![
+                Field::new("a", DataType::Float32, false),
+                Field::new("b", DataType::Float32, true),
+                Field::new("COUNT(a)", DataType::Int64, false),
+            ]);
+            assert_eq!(aggr_schema, expected_schema);
+            Ok(())
+        }
 }