// Licensed to the Apache Software Foundation (ASF) under one
// or more contributor license agreements.  See the NOTICE file
// distributed with this work for additional information
// regarding copyright ownership.  The ASF licenses this file
// to you under the Apache License, Version 2.0 (the
// "License"); you may not use this file except in compliance
// with the License.  You may obtain a copy of the License at
//
//   http://www.apache.org/licenses/LICENSE-2.0
//
// Unless required by applicable law or agreed to in writing,
// software distributed under the License is distributed on an
// "AS IS" BASIS, WITHOUT WARRANTIES OR CONDITIONS OF ANY
// KIND, either express or implied.  See the License for the
// specific language governing permissions and limitations
// under the License.

//! Hash aggregation

use std::sync::Arc;
use std::task::{Context, Poll};
use std::vec;

use crate::aggregates::group_values::{new_group_values, GroupValues};
use crate::aggregates::order::GroupOrderingFull;
use crate::aggregates::{
    evaluate_group_by, evaluate_many, evaluate_optional, group_schema, AggregateMode,
    PhysicalGroupBy,
};
use crate::metrics::{BaselineMetrics, RecordOutput};
use crate::sorts::sort::sort_batch;
use crate::sorts::streaming_merge;
use crate::spill::{read_spill_as_stream, spill_record_batch_by_size};
use crate::stream::RecordBatchStreamAdapter;
use crate::{aggregates, ExecutionPlan, PhysicalExpr};
use crate::{RecordBatchStream, SendableRecordBatchStream};

use ahash::RandomState;
use arrow::array::*;
use arrow::datatypes::SchemaRef;
use arrow_schema::SortOptions;
<<<<<<< HEAD
use datafusion_common::hash_utils::create_hashes;
=======
>>>>>>> a515dec7
use datafusion_common::{internal_err, DataFusionError, Result};
use datafusion_execution::disk_manager::RefCountedTempFile;
use datafusion_execution::memory_pool::proxy::VecAllocExt;
use datafusion_execution::memory_pool::{MemoryConsumer, MemoryReservation};
use datafusion_execution::runtime_env::RuntimeEnv;
use datafusion_execution::TaskContext;
use datafusion_expr::{EmitTo, GroupsAccumulator};
use datafusion_physical_expr::expressions::Column;
use datafusion_physical_expr::{GroupsAccumulatorAdapter, PhysicalSortExpr};

use datafusion_physical_expr::aggregate::AggregateFunctionExpr;
use futures::ready;
use futures::stream::{Stream, StreamExt};
use hashbrown::HashSet;
use log::debug;

use super::order::GroupOrdering;
use super::AggregateExec;

#[derive(Debug, Clone)]
/// This object tracks the aggregation phase (input/output)
pub(crate) enum ExecutionState {
    ReadingInput,
    /// When producing output, the remaining rows to output are stored
    /// here and are sliced off as needed in batch_size chunks
    ProducingOutput(RecordBatch),
    /// Produce intermediate aggregate state for each input row without
    /// aggregation.
    ///
    /// See "partial aggregation" discussion on [`GroupedHashAggregateStream`]
    SkippingAggregation,
    /// All input has been consumed and all groups have been emitted
    Done,
}

/// This encapsulates the spilling state
struct SpillState {
    // ========================================================================
    // PROPERTIES:
    // These fields are initialized at the start and remain constant throughout
    // the execution.
    // ========================================================================
    /// Sorting expression for spilling batches
    spill_expr: Vec<PhysicalSortExpr>,

    /// Schema for spilling batches
    spill_schema: SchemaRef,

    /// aggregate_arguments for merging spilled data
    merging_aggregate_arguments: Vec<Vec<Arc<dyn PhysicalExpr>>>,

    /// GROUP BY expressions for merging spilled data
    merging_group_by: PhysicalGroupBy,

    // ========================================================================
    // STATES:
    // Fields changes during execution. Can be buffer, or state flags that
    // influence the execution in parent `GroupedHashAggregateStream`
    // ========================================================================
    /// If data has previously been spilled, the locations of the
    /// spill files (in Arrow IPC format)
    spills: Vec<RefCountedTempFile>,

    /// true when streaming merge is in progress
    is_stream_merging: bool,
}

/// Tracks if the aggregate should skip partial aggregations
///
/// See "partial aggregation" discussion on [`GroupedHashAggregateStream`]
#[derive(Debug)]
struct SkipAggregationProbe {
    // ========================================================================
    // PROPERTIES:
    // These fields are initialized at the start and remain constant throughout
    // the execution.
    // ========================================================================
    /// Maximum ratio of `num_groups` to `input_rows` for continuing aggregation
    /// (from `SessionConfig`). If the ratio exceeds this value, aggregation
    /// is skipped and input rows are directly converted to output
    probe_ratio_threshold: f64,

    // ========================================================================
    // STATES:
    // Fields changes during execution. Can be buffer, or state flags that
    // influence the exeuction in parent `GroupedHashAggregateStream`
    // ========================================================================
    /// Number of processed input rows (updated during probing)
    input_rows: usize,

    /// Number of unique hash, which represents the cardinality of the group values
    unique_hashes_count: HashSet<u64>,
}

impl SkipAggregationProbe {
    fn new(probe_ratio_threshold: f64) -> Self {
        Self {
            input_rows: 0,
            probe_ratio_threshold,
            unique_hashes_count: Default::default(),
        }
    }

    /// Updates `SkipAggregationProbe` state:
    /// Insert hashes to the HashSet, if the number of
    /// unique hashes to the total rows exceed the
    /// threshold, return true to indicates `should skip aggregation`
    fn update_state(&mut self, batch_hashes: &[u64]) -> bool {
        for target_hash in batch_hashes.iter() {
            self.unique_hashes_count.insert(*target_hash);
        }
        self.input_rows += batch_hashes.len();

        self.unique_hashes_count.len() as f64 / self.input_rows as f64
            > self.probe_ratio_threshold
    }
}

/// HashTable based Grouping Aggregator
///
/// # Design Goals
///
/// This structure is designed so that updating the aggregates can be
/// vectorized (done in a tight loop) without allocations. The
/// accumulator state is *not* managed by this operator (e.g in the
/// hash table) and instead is delegated to the individual
/// accumulators which have type specialized inner loops that perform
/// the aggregation.
///
/// # Architecture
///
/// ```text
///
///     Assigns a consecutive group           internally stores aggregate values
///     index for each unique set                     for all groups
///         of group values
///
///         ┌────────────┐              ┌──────────────┐       ┌──────────────┐
///         │ ┌────────┐ │              │┌────────────┐│       │┌────────────┐│
///         │ │  "A"   │ │              ││accumulator ││       ││accumulator ││
///         │ ├────────┤ │              ││     0      ││       ││     N      ││
///         │ │  "Z"   │ │              ││ ┌────────┐ ││       ││ ┌────────┐ ││
///         │ └────────┘ │              ││ │ state  │ ││       ││ │ state  │ ││
///         │            │              ││ │┌─────┐ │ ││  ...  ││ │┌─────┐ │ ││
///         │    ...     │              ││ │├─────┤ │ ││       ││ │├─────┤ │ ││
///         │            │              ││ │└─────┘ │ ││       ││ │└─────┘ │ ││
///         │            │              ││ │        │ ││       ││ │        │ ││
///         │ ┌────────┐ │              ││ │  ...   │ ││       ││ │  ...   │ ││
///         │ │  "Q"   │ │              ││ │        │ ││       ││ │        │ ││
///         │ └────────┘ │              ││ │┌─────┐ │ ││       ││ │┌─────┐ │ ││
///         │            │              ││ │└─────┘ │ ││       ││ │└─────┘ │ ││
///         └────────────┘              ││ └────────┘ ││       ││ └────────┘ ││
///                                     │└────────────┘│       │└────────────┘│
///                                     └──────────────┘       └──────────────┘
///
///         group_values                             accumulators
///
///  ```
///
/// For example, given a query like `COUNT(x), SUM(y) ... GROUP BY z`,
/// [`group_values`] will store the distinct values of `z`. There will
/// be one accumulator for `COUNT(x)`, specialized for the data type
/// of `x` and one accumulator for `SUM(y)`, specialized for the data
/// type of `y`.
///
/// # Discussion
///
/// [`group_values`] does not store any aggregate state inline. It only
/// assigns "group indices", one for each (distinct) group value. The
/// accumulators manage the in-progress aggregate state for each
/// group, with the group values themselves are stored in
/// [`group_values`] at the corresponding group index.
///
/// The accumulator state (e.g partial sums) is managed by and stored
/// by a [`GroupsAccumulator`] accumulator. There is one accumulator
/// per aggregate expression (COUNT, AVG, etc) in the
/// stream. Internally, each `GroupsAccumulator` manages the state for
/// multiple groups, and is passed `group_indexes` during update. Note
/// The accumulator state is not managed by this operator (e.g in the
/// hash table).
///
/// [`group_values`]: Self::group_values
///
/// # Partial Aggregate and multi-phase grouping
///
/// As described on [`Accumulator::state`], this operator is used in the context
/// "multi-phase" grouping when the mode is [`AggregateMode::Partial`].
///
/// An important optimization for multi-phase partial aggregation is to skip
/// partial aggregation when it is not effective enough to warrant the memory or
/// CPU cost, as is often the case for queries many distinct groups (high
/// cardinality group by). Memory is particularly important because each Partial
/// aggregator must store the intermediate state for each group.
///
/// If the ratio of the number of groups to the number of input rows exceeds a
/// threshold, and [`GroupsAccumulator::supports_convert_to_state`] is
/// supported, this operator will stop applying Partial aggregation and directly
/// pass the input rows to the next aggregation phase.
///
/// [`Accumulator::state`]: datafusion_expr::Accumulator::state
///
/// # Spilling (to disk)
///
/// The sizes of group values and accumulators can become large. Before that causes out of memory,
/// this hash aggregator outputs partial states early for partial aggregation or spills to local
/// disk using Arrow IPC format for final aggregation. For every input [`RecordBatch`], the memory
/// manager checks whether the new input size meets the memory configuration. If not, outputting or
/// spilling happens. For outputting, the final aggregation takes care of re-grouping. For spilling,
/// later stream-merge sort on reading back the spilled data does re-grouping. Note the rows cannot
/// be grouped once spilled onto disk, the read back data needs to be re-grouped again. In addition,
/// re-grouping may cause out of memory again. Thus, re-grouping has to be a sort based aggregation.
///
/// ```text
/// Partial Aggregation [batch_size = 2] (max memory = 3 rows)
///
///  INPUTS        PARTIALLY AGGREGATED (UPDATE BATCH)   OUTPUTS
/// ┌─────────┐    ┌─────────────────┐                  ┌─────────────────┐
/// │ a │ b   │    │ a │    AVG(b)   │                  │ a │    AVG(b)   │
/// │---│-----│    │   │[count]│[sum]│                  │   │[count]│[sum]│
/// │ 3 │ 3.0 │ ─▶ │---│-------│-----│                  │---│-------│-----│
/// │ 2 │ 2.0 │    │ 2 │ 1     │ 2.0 │ ─▶ early emit ─▶ │ 2 │ 1     │ 2.0 │
/// └─────────┘    │ 3 │ 2     │ 7.0 │               │  │ 3 │ 2     │ 7.0 │
/// ┌─────────┐ ─▶ │ 4 │ 1     │ 8.0 │               │  └─────────────────┘
/// │ 3 │ 4.0 │    └─────────────────┘               └▶ ┌─────────────────┐
/// │ 4 │ 8.0 │    ┌─────────────────┐                  │ 4 │ 1     │ 8.0 │
/// └─────────┘    │ a │    AVG(b)   │               ┌▶ │ 1 │ 1     │ 1.0 │
/// ┌─────────┐    │---│-------│-----│               │  └─────────────────┘
/// │ 1 │ 1.0 │ ─▶ │ 1 │ 1     │ 1.0 │ ─▶ early emit ─▶ ┌─────────────────┐
/// │ 3 │ 2.0 │    │ 3 │ 1     │ 2.0 │                  │ 3 │ 1     │ 2.0 │
/// └─────────┘    └─────────────────┘                  └─────────────────┘
///
///
/// Final Aggregation [batch_size = 2] (max memory = 3 rows)
///
/// PARTIALLY INPUTS       FINAL AGGREGATION (MERGE BATCH)       RE-GROUPED (SORTED)
/// ┌─────────────────┐    [keep using the partial schema]       [Real final aggregation
/// │ a │    AVG(b)   │    ┌─────────────────┐                    output]
/// │   │[count]│[sum]│    │ a │    AVG(b)   │                   ┌────────────┐
/// │---│-------│-----│ ─▶ │   │[count]│[sum]│                   │ a │ AVG(b) │
/// │ 3 │ 3     │ 3.0 │    │---│-------│-----│ ─▶ spill ─┐       │---│--------│
/// │ 2 │ 2     │ 1.0 │    │ 2 │ 2     │ 1.0 │           │       │ 1 │    4.0 │
/// └─────────────────┘    │ 3 │ 4     │ 8.0 │           ▼       │ 2 │    1.0 │
/// ┌─────────────────┐ ─▶ │ 4 │ 1     │ 7.0 │     Streaming  ─▶ └────────────┘
/// │ 3 │ 1     │ 5.0 │    └─────────────────┘     merge sort ─▶ ┌────────────┐
/// │ 4 │ 1     │ 7.0 │    ┌─────────────────┐            ▲      │ a │ AVG(b) │
/// └─────────────────┘    │ a │    AVG(b)   │            │      │---│--------│
/// ┌─────────────────┐    │---│-------│-----│ ─▶ memory ─┘      │ 3 │    2.0 │
/// │ 1 │ 2     │ 8.0 │ ─▶ │ 1 │ 2     │ 8.0 │                   │ 4 │    7.0 │
/// │ 2 │ 2     │ 3.0 │    │ 2 │ 2     │ 3.0 │                   └────────────┘
/// └─────────────────┘    └─────────────────┘
/// ```
pub(crate) struct GroupedHashAggregateStream {
    // ========================================================================
    // PROPERTIES:
    // These fields are initialized at the start and remain constant throughout
    // the execution.
    // ========================================================================
    schema: SchemaRef,
    input: SendableRecordBatchStream,
    mode: AggregateMode,

    /// Arguments to pass to each accumulator.
    ///
    /// The arguments in `accumulator[i]` is passed `aggregate_arguments[i]`
    ///
    /// The argument to each accumulator is itself a `Vec` because
    /// some aggregates such as `CORR` can accept more than one
    /// argument.
    aggregate_arguments: Vec<Vec<Arc<dyn PhysicalExpr>>>,

    /// Optional filter expression to evaluate, one for each for
    /// accumulator. If present, only those rows for which the filter
    /// evaluate to true should be included in the aggregate results.
    ///
    /// For example, for an aggregate like `SUM(x) FILTER (WHERE x >= 100)`,
    /// the filter expression is  `x > 100`.
    filter_expressions: Vec<Option<Arc<dyn PhysicalExpr>>>,

    /// GROUP BY expressions
    group_by: PhysicalGroupBy,

    /// max rows in output RecordBatches
    batch_size: usize,

    /// Optional soft limit on the number of `group_values` in a batch
    /// If the number of `group_values` in a single batch exceeds this value,
    /// the `GroupedHashAggregateStream` operation immediately switches to
    /// output mode and emits all groups.
    group_values_soft_limit: Option<usize>,

    // ========================================================================
    // STATE FLAGS:
    // These fields will be updated during the execution. And control the flow of
    // the execution.
    // ========================================================================
    /// Tracks if this stream is generating input or output
    exec_state: ExecutionState,

    /// Have we seen the end of the input
    input_done: bool,

    // ========================================================================
    // STATE BUFFERS:
    // These fields will accumulate intermediate results during the execution.
    // ========================================================================
    /// An interning store of group keys
    group_values: Box<dyn GroupValues>,

    /// scratch space for the current input [`RecordBatch`] being
    /// processed. Reused across batches here to avoid reallocations
    current_group_indices: Vec<usize>,

    /// Accumulators, one for each `AggregateFunctionExpr` in the query
    ///
    /// For example, if the query has aggregates, `SUM(x)`,
    /// `COUNT(y)`, there will be two accumulators, each one
    /// specialized for that particular aggregate and its input types
    accumulators: Vec<Box<dyn GroupsAccumulator>>,

    // ========================================================================
    // TASK-SPECIFIC STATES:
    // Inner states groups together properties, states for a specific task.
    // ========================================================================
    /// Optional ordering information, that might allow groups to be
    /// emitted from the hash table prior to seeing the end of the
    /// input
    group_ordering: GroupOrdering,

    /// The spill state object
    spill_state: SpillState,

    /// Optional probe for skipping data aggregation, if supported by
    /// current stream.
    skip_aggregation_probe: Option<SkipAggregationProbe>,

    /// Indicates whether we skip the partial aggregation
    skip_partial_aggregation: bool,

    /// Store hashes
    hashes_buffer: Vec<Vec<u64>>,

    /// Random state for creating hashes
    random_state: RandomState,

    // ========================================================================
    // EXECUTION RESOURCES:
    // Fields related to managing execution resources and monitoring performance.
    // ========================================================================
    /// The memory reservation for this grouping
    reservation: MemoryReservation,

    /// Execution metrics
    baseline_metrics: BaselineMetrics,

    /// The [`RuntimeEnv`] associated with the [`TaskContext`] argument
    runtime: Arc<RuntimeEnv>,
}

impl GroupedHashAggregateStream {
    /// Create a new GroupedHashAggregateStream
    pub fn new(
        agg: &AggregateExec,
        context: Arc<TaskContext>,
        partition: usize,
    ) -> Result<Self> {
        debug!("Creating GroupedHashAggregateStream");
        let agg_schema = Arc::clone(&agg.schema);
        let agg_group_by = agg.group_by.clone();
        let agg_filter_expr = agg.filter_expr.clone();

        let batch_size = context.session_config().batch_size();
        let input = agg.input.execute(partition, Arc::clone(&context))?;
        let baseline_metrics = BaselineMetrics::new(&agg.metrics, partition);

        let timer = baseline_metrics.elapsed_compute().timer();

        let aggregate_exprs = agg.aggr_expr.clone();

        // arguments for each aggregate, one vec of expressions per
        // aggregate
        let aggregate_arguments = aggregates::aggregate_expressions(
            &agg.aggr_expr,
            &agg.mode,
            agg_group_by.expr.len(),
        )?;
        // arguments for aggregating spilled data is the same as the one for final aggregation
        let merging_aggregate_arguments = aggregates::aggregate_expressions(
            &agg.aggr_expr,
            &AggregateMode::Final,
            agg_group_by.expr.len(),
        )?;

        let filter_expressions = match agg.mode {
            AggregateMode::Partial
            | AggregateMode::Single
            | AggregateMode::SinglePartitioned => agg_filter_expr,
            AggregateMode::Final | AggregateMode::FinalPartitioned => {
                vec![None; agg.aggr_expr.len()]
            }
        };

        // Instantiate the accumulators
        let accumulators: Vec<_> = aggregate_exprs
            .iter()
            .map(create_group_accumulator)
            .collect::<Result<_>>()?;

        let group_schema = group_schema(&agg_schema, agg_group_by.expr.len());
        let spill_expr = group_schema
            .fields
            .into_iter()
            .enumerate()
            .map(|(idx, field)| PhysicalSortExpr {
                expr: Arc::new(Column::new(field.name().as_str(), idx)) as _,
                options: SortOptions::default(),
            })
            .collect();

        let name = format!("GroupedHashAggregateStream[{partition}]");
        let reservation = MemoryConsumer::new(name)
            .with_can_spill(true)
            .register(context.memory_pool());
        let (ordering, _) = agg
            .properties()
            .equivalence_properties()
            .find_longest_permutation(&agg_group_by.output_exprs());
        let group_ordering = GroupOrdering::try_new(
            &group_schema,
            &agg.input_order_mode,
            ordering.as_slice(),
        )?;

        let group_values = new_group_values(group_schema)?;
        timer.done();

        let exec_state = ExecutionState::ReadingInput;

        let spill_state = SpillState {
            spills: vec![],
            spill_expr,
            spill_schema: Arc::clone(&agg_schema),
            is_stream_merging: false,
            merging_aggregate_arguments,
            merging_group_by: PhysicalGroupBy::new_single(agg_group_by.expr.clone()),
        };

        // Skip aggregation is supported if:
        // - aggregation mode is Partial
        // - input is not ordered by GROUP BY expressions,
        //   since Final mode expects unique group values as its input
        // - all accumulators support input batch to intermediate
        //   aggregate state conversion
        // - there is only one GROUP BY expressions set
        let skip_aggregation_probe = if agg.mode == AggregateMode::Partial
            && matches!(group_ordering, GroupOrdering::None)
            && accumulators
                .iter()
                .all(|acc| acc.supports_convert_to_state())
            && agg_group_by.is_single()
        {
            let options = &context.session_config().options().execution;
            let probe_ratio_threshold =
                options.skip_partial_aggregation_probe_ratio_threshold;
            Some(SkipAggregationProbe::new(probe_ratio_threshold))
        } else {
            None
        };

        Ok(GroupedHashAggregateStream {
            schema: agg_schema,
            input,
            mode: agg.mode,
            accumulators,
            aggregate_arguments,
            filter_expressions,
            group_by: agg_group_by,
            reservation,
            group_values,
            current_group_indices: Default::default(),
            exec_state,
            baseline_metrics,
            batch_size,
            group_ordering,
            input_done: false,
            runtime: context.runtime_env(),
            spill_state,
            group_values_soft_limit: agg.limit,
            skip_aggregation_probe,
            hashes_buffer: Default::default(),
            random_state: Default::default(),
            skip_partial_aggregation: false,
        })
    }
}

/// Create an accumulator for `agg_expr` -- a [`GroupsAccumulator`] if
/// that is supported by the aggregate, or a
/// [`GroupsAccumulatorAdapter`] if not.
pub(crate) fn create_group_accumulator(
    agg_expr: &AggregateFunctionExpr,
) -> Result<Box<dyn GroupsAccumulator>> {
    if agg_expr.groups_accumulator_supported() {
        agg_expr.create_groups_accumulator()
    } else {
        // Note in the log when the slow path is used
        debug!(
            "Creating GroupsAccumulatorAdapter for {}: {agg_expr:?}",
            agg_expr.name()
        );
        let agg_expr_captured = agg_expr.clone();
        let factory = move || agg_expr_captured.create_accumulator();
        Ok(Box::new(GroupsAccumulatorAdapter::new(factory)))
    }
}

/// Extracts a successful Ok(_) or returns Poll::Ready(Some(Err(e))) with errors
macro_rules! extract_ok {
    ($RES: expr) => {{
        match $RES {
            Ok(v) => v,
            Err(e) => return Poll::Ready(Some(Err(e))),
        }
    }};
}

impl Stream for GroupedHashAggregateStream {
    type Item = Result<RecordBatch>;

    fn poll_next(
        mut self: std::pin::Pin<&mut Self>,
        cx: &mut Context<'_>,
    ) -> Poll<Option<Self::Item>> {
        let elapsed_compute = self.baseline_metrics.elapsed_compute().clone();

        loop {
            match &self.exec_state {
                ExecutionState::ReadingInput => 'reading_input: {
                    match ready!(self.input.poll_next_unpin(cx)) {
                        // New batch to aggregate in partial aggregation operator with skip aggregation probe enabled
                        Some(Ok(batch))
                            if self.mode == AggregateMode::Partial
                                && self.skip_aggregation_probe.is_some() =>
                        {
                            let timer = elapsed_compute.timer();

                            // Do the grouping
                            let group_by_values =
                                self.evalute_grouping_expressions(&batch)?;

                            self.compute_group_by_hashes_and_update_skip_aggregation_probe(
                                &group_by_values,
                            )?;
                            if self.skip_partial_aggregation {
                                let states = self.transform_to_states(batch)?;
                                self.exec_state = ExecutionState::ProducingOutput(states);
                                // make sure the exec_state just set is not overwritten below
                                break 'reading_input;
                            }

                            extract_ok!(
                                self.group_aggregate_batch(batch, group_by_values)
                            );

                            // If we can begin emitting rows, do so,
                            // otherwise keep consuming input
                            assert!(!self.input_done);

                            // If the number of group values equals or exceeds the soft limit,
                            // emit all groups and switch to producing output
                            if self.hit_soft_group_limit() {
                                timer.done();
                                extract_ok!(self.set_input_done_and_produce_output());
                                // make sure the exec_state just set is not overwritten below
                                break 'reading_input;
                            }

                            if let Some(to_emit) = self.group_ordering.emit_to() {
                                let batch = extract_ok!(self.emit(to_emit, false));
                                self.exec_state = ExecutionState::ProducingOutput(batch);
                                timer.done();
                                // make sure the exec_state just set is not overwritten below
                                break 'reading_input;
                            }

                            extract_ok!(self.emit_early_if_necessary());

                            timer.done();
                        }

                        // New batch to aggregate in partial aggregation operator
                        Some(Ok(batch)) if self.mode == AggregateMode::Partial => {
                            let timer = elapsed_compute.timer();

                            // Do the grouping
                            let group_by_values =
                                self.evalute_grouping_expressions(&batch)?;
                            self.compute_group_by_hashes(&group_by_values)?;
                            extract_ok!(
                                self.group_aggregate_batch(batch, group_by_values)
                            );

                            // If we can begin emitting rows, do so,
                            // otherwise keep consuming input
                            assert!(!self.input_done);

                            // If the number of group values equals or exceeds the soft limit,
                            // emit all groups and switch to producing output
                            if self.hit_soft_group_limit() {
                                timer.done();
                                extract_ok!(self.set_input_done_and_produce_output());
                                // make sure the exec_state just set is not overwritten below
                                break 'reading_input;
                            }

                            if let Some(to_emit) = self.group_ordering.emit_to() {
                                let batch = extract_ok!(self.emit(to_emit, false));
                                self.exec_state = ExecutionState::ProducingOutput(batch);
                                timer.done();
                                // make sure the exec_state just set is not overwritten below
                                break 'reading_input;
                            }

                            extract_ok!(self.emit_early_if_necessary());

                            timer.done();
                        }

                        // New batch to aggregate in terminal aggregation operator
                        // (Final/FinalPartitioned/Single/SinglePartitioned)
                        Some(Ok(batch)) => {
                            let timer = elapsed_compute.timer();

                            // Make sure we have enough capacity for `batch`, otherwise spill
                            extract_ok!(self.spill_previous_if_necessary(&batch));

                            // Do the grouping
                            let group_by_values =
                                self.evalute_grouping_expressions(&batch)?;
                            self.compute_group_by_hashes(&group_by_values)?;
                            extract_ok!(
                                self.group_aggregate_batch(batch, group_by_values)
                            );

                            // If we can begin emitting rows, do so,
                            // otherwise keep consuming input
                            assert!(!self.input_done);

                            // If the number of group values equals or exceeds the soft limit,
                            // emit all groups and switch to producing output
                            if self.hit_soft_group_limit() {
                                timer.done();
                                extract_ok!(self.set_input_done_and_produce_output());
                                // make sure the exec_state just set is not overwritten below
                                break 'reading_input;
                            }

                            if let Some(to_emit) = self.group_ordering.emit_to() {
                                let batch = extract_ok!(self.emit(to_emit, false));
                                self.exec_state = ExecutionState::ProducingOutput(batch);
                                timer.done();
                                // make sure the exec_state just set is not overwritten below
                                break 'reading_input;
                            }

                            timer.done();
                        }

                        // Found error from input stream
                        Some(Err(e)) => {
                            // inner had error, return to caller
                            return Poll::Ready(Some(Err(e)));
                        }

                        // Found end from input stream
                        None => {
                            // inner is done, emit all rows and switch to producing output
                            extract_ok!(self.set_input_done_and_produce_output());
                        }
                    }
                }

                ExecutionState::SkippingAggregation => {
                    match ready!(self.input.poll_next_unpin(cx)) {
                        Some(Ok(batch)) => {
                            let _timer = elapsed_compute.timer();
                            let states = self.transform_to_states(batch)?;
                            return Poll::Ready(Some(Ok(
                                states.record_output(&self.baseline_metrics)
                            )));
                        }
                        Some(Err(e)) => {
                            // inner had error, return to caller
                            return Poll::Ready(Some(Err(e)));
                        }
                        None => {
                            // inner is done, switching to `Done` state
                            self.exec_state = ExecutionState::Done;
                        }
                    }
                }

                ExecutionState::ProducingOutput(batch) => {
                    // slice off a part of the batch, if needed
                    let output_batch;
                    let size = self.batch_size;
                    (self.exec_state, output_batch) = if batch.num_rows() <= size {
                        (
                            if self.input_done {
                                ExecutionState::Done
                            }
                            // In Partial aggregation, we also need to check
                            // if we should trigger partial skipping
                            else if self.skip_partial_aggregation {
                                ExecutionState::SkippingAggregation
                            } else {
                                ExecutionState::ReadingInput
                            },
                            batch.clone(),
                        )
                    } else {
                        // output first batch_size rows
                        let size = self.batch_size;
                        let num_remaining = batch.num_rows() - size;
                        let remaining = batch.slice(size, num_remaining);
                        let output = batch.slice(0, size);
                        (ExecutionState::ProducingOutput(remaining), output)
                    };
                    return Poll::Ready(Some(Ok(
                        output_batch.record_output(&self.baseline_metrics)
                    )));
                }

                ExecutionState::Done => {
                    // release the memory reservation since sending back output batch itself needs
                    // some memory reservation, so make some room for it.
                    self.clear_all();
                    let _ = self.update_memory_reservation();
                    return Poll::Ready(None);
                }
            }
        }
    }
}

impl RecordBatchStream for GroupedHashAggregateStream {
    fn schema(&self) -> SchemaRef {
        Arc::clone(&self.schema)
    }
}

impl GroupedHashAggregateStream {
    /// compute hashes with counting hashes for skipping partial aggregation
    fn compute_group_by_hashes_and_update_skip_aggregation_probe(
        &mut self,
        group_by_values: &[Vec<ArrayRef>],
    ) -> Result<()> {
        self.hashes_buffer.resize(group_by_values.len(), Vec::new());
        for (index, group_values) in group_by_values.iter().enumerate() {
            let n_rows = group_values[0].len();
            let batch_hashes = &mut self.hashes_buffer[index];
            batch_hashes.clear();
            batch_hashes.resize(n_rows, 0);
            create_hashes(group_values, &self.random_state, batch_hashes)?;

            // This function should be called if skip aggregation is supported
            let probe = self.skip_aggregation_probe.as_mut().unwrap();
            self.skip_partial_aggregation = probe.update_state(batch_hashes);
            if self.skip_partial_aggregation {
                return Ok(());
            }
        }

        Ok(())
    }

    /// compute hashes without counting hashes
    fn compute_group_by_hashes(
        &mut self,
        group_by_values: &[Vec<ArrayRef>],
    ) -> Result<()> {
        self.hashes_buffer.resize(group_by_values.len(), Vec::new());
        for (index, group_values) in group_by_values.iter().enumerate() {
            let n_rows = group_values[0].len();
            let batch_hashes = &mut self.hashes_buffer[index];
            batch_hashes.clear();
            batch_hashes.resize(n_rows, 0);
            create_hashes(group_values, &self.random_state, batch_hashes)?;
        }

        Ok(())
    }

    fn evalute_grouping_expressions(
        &mut self,
        batch: &RecordBatch,
    ) -> Result<Vec<Vec<ArrayRef>>> {
        if self.spill_state.is_stream_merging {
            evaluate_group_by(&self.spill_state.merging_group_by, batch)
        } else {
            evaluate_group_by(&self.group_by, batch)
        }
    }

    /// Perform group-by aggregation for the given [`RecordBatch`].
    fn group_aggregate_batch(
        &mut self,
        batch: RecordBatch,
        group_by_values: Vec<Vec<ArrayRef>>,
    ) -> Result<()> {
        // Evaluate the aggregation expressions.
        let input_values = if self.spill_state.is_stream_merging {
            evaluate_many(&self.spill_state.merging_aggregate_arguments, &batch)?
        } else {
            evaluate_many(&self.aggregate_arguments, &batch)?
        };

        // Evaluate the filter expressions, if any, against the inputs
        let filter_values = if self.spill_state.is_stream_merging {
            let filter_expressions = vec![None; self.accumulators.len()];
            evaluate_optional(&filter_expressions, &batch)?
        } else {
            evaluate_optional(&self.filter_expressions, &batch)?
        };

        for (index, group_values) in group_by_values.iter().enumerate() {
            // calculate the group indices for each input row
            let starting_num_groups = self.group_values.len();
            self.group_values.intern(
                group_values,
                &mut self.current_group_indices,
                &self.hashes_buffer[index],
            )?;

            let group_indices = &self.current_group_indices;

            // Update ordering information if necessary
            let total_num_groups = self.group_values.len();
            if total_num_groups > starting_num_groups {
                self.group_ordering.new_groups(
                    group_values,
                    group_indices,
                    total_num_groups,
                )?;
            }

            // Gather the inputs to call the actual accumulator
            let t = self
                .accumulators
                .iter_mut()
                .zip(input_values.iter())
                .zip(filter_values.iter());

            for ((acc, values), opt_filter) in t {
                let opt_filter = opt_filter.as_ref().map(|filter| filter.as_boolean());

                // Call the appropriate method on each aggregator with
                // the entire input row and the relevant group indexes
                match self.mode {
                    AggregateMode::Partial
                    | AggregateMode::Single
                    | AggregateMode::SinglePartitioned
                        if !self.spill_state.is_stream_merging =>
                    {
                        acc.update_batch(
                            values,
                            group_indices,
                            opt_filter,
                            total_num_groups,
                        )?;
                    }
                    _ => {
                        // if aggregation is over intermediate states,
                        // use merge
                        acc.merge_batch(
                            values,
                            group_indices,
                            opt_filter,
                            total_num_groups,
                        )?;
                    }
                }
            }
        }

        match self.update_memory_reservation() {
            // Here we can ignore `insufficient_capacity_err` because we will spill later,
            // but at least one batch should fit in the memory
            Err(DataFusionError::ResourcesExhausted(_))
                if self.group_values.len() >= self.batch_size =>
            {
                Ok(())
            }
            other => other,
        }
    }

    fn update_memory_reservation(&mut self) -> Result<()> {
        let acc = self.accumulators.iter().map(|x| x.size()).sum::<usize>();
        self.reservation.try_resize(
            acc + self.group_values.size()
                + self.group_ordering.size()
                + self.current_group_indices.allocated_size(),
        )
    }

    /// Create an output RecordBatch with the group keys and
    /// accumulator states/values specified in emit_to
    fn emit(&mut self, emit_to: EmitTo, spilling: bool) -> Result<RecordBatch> {
        let schema = if spilling {
            Arc::clone(&self.spill_state.spill_schema)
        } else {
            self.schema()
        };
        if self.group_values.is_empty() {
            return Ok(RecordBatch::new_empty(schema));
        }

        let mut output = self.group_values.emit(emit_to)?;
        if let EmitTo::First(n) = emit_to {
            self.group_ordering.remove_groups(n);
        }

        // Next output each aggregate value
        for acc in self.accumulators.iter_mut() {
            match self.mode {
                AggregateMode::Partial => output.extend(acc.state(emit_to)?),
                _ if spilling => {
                    // If spilling, output partial state because the spilled data will be
                    // merged and re-evaluated later.
                    output.extend(acc.state(emit_to)?)
                }
                AggregateMode::Final
                | AggregateMode::FinalPartitioned
                | AggregateMode::Single
                | AggregateMode::SinglePartitioned => output.push(acc.evaluate(emit_to)?),
            }
        }

        // emit reduces the memory usage. Ignore Err from update_memory_reservation. Even if it is
        // over the target memory size after emission, we can emit again rather than returning Err.
        let _ = self.update_memory_reservation();
        let batch = RecordBatch::try_new(schema, output)?;
        Ok(batch)
    }

    /// Optimistically, [`Self::group_aggregate_batch`] allows to exceed the memory target slightly
    /// (~ 1 [`RecordBatch`]) for simplicity. In such cases, spill the data to disk and clear the
    /// memory. Currently only [`GroupOrdering::None`] is supported for spilling.
    fn spill_previous_if_necessary(&mut self, batch: &RecordBatch) -> Result<()> {
        // TODO: support group_ordering for spilling
        if self.group_values.len() > 0
            && batch.num_rows() > 0
            && matches!(self.group_ordering, GroupOrdering::None)
            && !self.spill_state.is_stream_merging
            && self.update_memory_reservation().is_err()
        {
            assert_ne!(self.mode, AggregateMode::Partial);
            // Use input batch (Partial mode) schema for spilling because
            // the spilled data will be merged and re-evaluated later.
            self.spill_state.spill_schema = batch.schema();
            self.spill()?;
            self.clear_shrink(batch);
        }
        Ok(())
    }

    /// Emit all rows, sort them, and store them on disk.
    fn spill(&mut self) -> Result<()> {
        let emit = self.emit(EmitTo::All, true)?;
        let sorted = sort_batch(&emit, &self.spill_state.spill_expr, None)?;
        let spillfile = self.runtime.disk_manager.create_tmp_file("HashAggSpill")?;
        // TODO: slice large `sorted` and write to multiple files in parallel
        spill_record_batch_by_size(
            &sorted,
            spillfile.path().into(),
            sorted.schema(),
            self.batch_size,
        )?;
        self.spill_state.spills.push(spillfile);
        Ok(())
    }

    /// Clear memory and shirk capacities to the size of the batch.
    fn clear_shrink(&mut self, batch: &RecordBatch) {
        self.group_values.clear_shrink(batch);
        self.current_group_indices.clear();
        self.current_group_indices.shrink_to(batch.num_rows());
    }

    /// Clear memory and shirk capacities to zero.
    fn clear_all(&mut self) {
        let s = self.schema();
        self.clear_shrink(&RecordBatch::new_empty(s));
    }

    /// Emit if the used memory exceeds the target for partial aggregation.
    /// Currently only [`GroupOrdering::None`] is supported for early emitting.
    /// TODO: support group_ordering for early emitting
    fn emit_early_if_necessary(&mut self) -> Result<()> {
        if self.group_values.len() >= self.batch_size
            && matches!(self.group_ordering, GroupOrdering::None)
            && self.update_memory_reservation().is_err()
        {
            assert_eq!(self.mode, AggregateMode::Partial);
            let n = self.group_values.len() / self.batch_size * self.batch_size;
            let batch = self.emit(EmitTo::First(n), false)?;
            self.exec_state = ExecutionState::ProducingOutput(batch);
        }
        Ok(())
    }

    /// At this point, all the inputs are read and there are some spills.
    /// Emit the remaining rows and create a batch.
    /// Conduct a streaming merge sort between the batch and spilled data. Since the stream is fully
    /// sorted, set `self.group_ordering` to Full, then later we can read with [`EmitTo::First`].
    fn update_merged_stream(&mut self) -> Result<()> {
        let batch = self.emit(EmitTo::All, true)?;
        // clear up memory for streaming_merge
        self.clear_all();
        self.update_memory_reservation()?;
        let mut streams: Vec<SendableRecordBatchStream> = vec![];
        let expr = self.spill_state.spill_expr.clone();
        let schema = batch.schema();
        streams.push(Box::pin(RecordBatchStreamAdapter::new(
            Arc::clone(&schema),
            futures::stream::once(futures::future::lazy(move |_| {
                sort_batch(&batch, &expr, None)
            })),
        )));
        for spill in self.spill_state.spills.drain(..) {
            let stream = read_spill_as_stream(spill, Arc::clone(&schema), 2)?;
            streams.push(stream);
        }
        self.spill_state.is_stream_merging = true;
        self.input = streaming_merge(
            streams,
            schema,
            &self.spill_state.spill_expr,
            self.baseline_metrics.clone(),
            self.batch_size,
            None,
            self.reservation.new_empty(),
        )?;
        self.input_done = false;
        self.group_ordering = GroupOrdering::Full(GroupOrderingFull::new());
        Ok(())
    }

    /// returns true if there is a soft groups limit and the number of distinct
    /// groups we have seen is over that limit
    fn hit_soft_group_limit(&self) -> bool {
        let Some(group_values_soft_limit) = self.group_values_soft_limit else {
            return false;
        };
        group_values_soft_limit <= self.group_values.len()
    }

    /// common function for signalling end of processing of the input stream
    fn set_input_done_and_produce_output(&mut self) -> Result<()> {
        self.input_done = true;
        self.group_ordering.input_done();
        let elapsed_compute = self.baseline_metrics.elapsed_compute().clone();
        let timer = elapsed_compute.timer();
        self.exec_state = if self.spill_state.spills.is_empty() {
            let batch = self.emit(EmitTo::All, false)?;
            ExecutionState::ProducingOutput(batch)
        } else {
            // If spill files exist, stream-merge them.
            self.update_merged_stream()?;
            ExecutionState::ReadingInput
        };
        timer.done();
        Ok(())
    }

    /// Transforms input batch to intermediate aggregate state, without grouping it
    fn transform_to_states(&self, batch: RecordBatch) -> Result<RecordBatch> {
        let mut group_values = evaluate_group_by(&self.group_by, &batch)?;
        let input_values = evaluate_many(&self.aggregate_arguments, &batch)?;
        let filter_values = evaluate_optional(&self.filter_expressions, &batch)?;

<<<<<<< HEAD
        if group_values.is_empty() {
            return internal_err!("group_values expected to have at least one element");
=======
        if group_values.len() != 1 {
            return internal_err!("group_values expected to have single element");
>>>>>>> a515dec7
        }
        let mut output = group_values.swap_remove(0);

        let iter = self
            .accumulators
            .iter()
            .zip(input_values.iter())
            .zip(filter_values.iter());

        for ((acc, values), opt_filter) in iter {
            let opt_filter = opt_filter.as_ref().map(|filter| filter.as_boolean());
            output.extend(acc.convert_to_state(values, opt_filter)?);
        }

        let states_batch = RecordBatch::try_new(self.schema(), output)?;

        Ok(states_batch)
    }
}<|MERGE_RESOLUTION|>--- conflicted
+++ resolved
@@ -39,10 +39,7 @@
 use arrow::array::*;
 use arrow::datatypes::SchemaRef;
 use arrow_schema::SortOptions;
-<<<<<<< HEAD
 use datafusion_common::hash_utils::create_hashes;
-=======
->>>>>>> a515dec7
 use datafusion_common::{internal_err, DataFusionError, Result};
 use datafusion_execution::disk_manager::RefCountedTempFile;
 use datafusion_execution::memory_pool::proxy::VecAllocExt;
@@ -1124,13 +1121,8 @@
         let input_values = evaluate_many(&self.aggregate_arguments, &batch)?;
         let filter_values = evaluate_optional(&self.filter_expressions, &batch)?;
 
-<<<<<<< HEAD
-        if group_values.is_empty() {
-            return internal_err!("group_values expected to have at least one element");
-=======
         if group_values.len() != 1 {
             return internal_err!("group_values expected to have single element");
->>>>>>> a515dec7
         }
         let mut output = group_values.swap_remove(0);
 
