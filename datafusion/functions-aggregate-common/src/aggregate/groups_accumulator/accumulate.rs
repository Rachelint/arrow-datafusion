--- conflicted
+++ resolved
@@ -243,7 +243,6 @@
     }
 }
 
-<<<<<<< HEAD
 /// Similar as the [NullState] but designed for blocked version accumulator
 #[derive(Debug)]
 pub struct BlockedNullState {
@@ -308,7 +307,7 @@
         let seen_values_blocks = &mut self.seen_values_blocks;
 
         if self.block_size.is_some() {
-            do_accumulate(
+            do_blocked_accumulate(
                 group_indices,
                 values,
                 opt_filter,
@@ -320,7 +319,7 @@
                 },
             )
         } else {
-            do_accumulate(
+            do_blocked_accumulate(
                 group_indices,
                 values,
                 opt_filter,
@@ -369,7 +368,9 @@
         };
 
         NullBuffer::new(nulls)
-=======
+    }
+}
+
 /// Invokes `value_fn(group_index, value)` for each non null, non
 /// filtered value of `value`,
 ///
@@ -505,7 +506,6 @@
                     }
                 })
         }
->>>>>>> 6ffb1f64
     }
 }
 
@@ -600,7 +600,7 @@
     }
 }
 
-fn do_accumulate<T, F1, F2, G>(
+fn do_blocked_accumulate<T, F1, F2, G>(
     group_indices: &[usize],
     values: &PrimitiveArray<T>,
     opt_filter: Option<&BooleanArray>,
